--- conflicted
+++ resolved
@@ -10,7 +10,6 @@
 sys.path.append('/workspaces/datasci-223-assignment-2-ZhangZwaa')
 import os
 import pytest
-<<<<<<< HEAD
 import subprocess
 from pathlib import Path
 
@@ -41,93 +40,6 @@
     script_path = Path(__file__).parent.parent.parent / "2_med_dosage_calculator.py"
     result = subprocess.run(["python", str(script_path)], capture_output=True, text=True)
     assert result.returncode == 0
-=======
-import tempfile
-from med_dosage_calculator import load_patient_data, calculate_dosage, calculate_all_dosages, DOSAGE_FACTORS
-
-# Sample test data
-TEST_DATA = [
-    {
-        "name": "john smith",
-        "weight": 80.0,
-        "medication": "lisinopril",
-        "frequency": "daily"
-    },
-    {
-        "name": "sarah johnson",
-        "weight": 60.0,
-        "medication": "oseltamivir",
-        "frequency": "twice daily"
-    },
-    {
-        "name": "robert williams",
-        "weight": 90.0,
-        "medication": "metformin",
-        "frequency": "daily"
-    }
-]
-
-@pytest.fixture
-def sample_data_file():
-    """Create a temporary file with sample patient data."""
-    with tempfile.NamedTemporaryFile(mode='w', delete=False, suffix='.json') as f:
-        json.dump(TEST_DATA, f)
-        temp_file_name = f.name
-    
-    yield temp_file_name
-    
-    # Cleanup after test
-    if os.path.exists(temp_file_name):
-        os.remove(temp_file_name)
-
-def test_load_patient_data(sample_data_file):
-    """Test that patient data is loaded correctly from a file."""
-    patients = load_patient_data(sample_data_file)
-    assert len(patients) == 3
-    assert patients[0]["name"] == "john smith"
-    assert patients[0]["weight"] == 80.0
-    assert patients[0]["medication"] == "lisinopril"
-
-def test_calculate_dosage():
-    """Test that dosage is calculated correctly for a single patient."""
-    patient = TEST_DATA[0]  # John Smith, 80kg, lisinopril
-    dosage = calculate_dosage(patient)["final_dosage"]
-    
-    # lisinopril factor is 0.5 mg/kg, so 80kg * 0.5 = 40mg
-    expected_dosage = 80.0 * 0.5
-    assert dosage == expected_dosage
-    
-    # Test another patient
-    patient = TEST_DATA[1]  # Sarah Johnson, 60kg, oseltamivir
-    dosage = calculate_dosage(patient)["final_dosage"]
-    
-    # oseltamivir factor is 2.5 mg/kg, so 60kg * 2.5 = 150mg
-    expected_dosage = 60.0 * 2.5
-    assert dosage == expected_dosage
-
-def test_calculate_all_dosages():
-    """Test that dosages are calculated correctly for all patients and total is correct."""
-    patients_with_dosages, total_medication = calculate_all_dosages(TEST_DATA)
-    
-    # Check that all patients have dosages
-    assert len(patients_with_dosages) == 3
-    
-    # Check individual dosages
-    assert patients_with_dosages[0]["final_dosage"] == 80.0 * 0.5  # John: 80kg * 0.5 = 40mg
-    assert patients_with_dosages[1]["final_dosage"] == 60.0 * 2.5  # Sarah: 60kg * 2.5 = 150mg
-    assert patients_with_dosages[2]["final_dosage"] == 90.0 * 10.0  # Robert: 90kg * 10.0 = 900mg
-    
-    # Check total medication
-    expected_total = (80.0 * 0.5) + (60.0 * 2.5) + (90.0 * 10.0)  # 40 + 150 + 900 = 1090mg
-    assert total_medication == expected_total
-
-def test_dosage_factors():
-    """Test that the dosage factors dictionary contains expected values."""
-    assert "lisinopril" in DOSAGE_FACTORS
-    assert DOSAGE_FACTORS["lisinopril"] == 0.5
-    assert DOSAGE_FACTORS["metformin"] == 10.0
-    assert DOSAGE_FACTORS["oseltamivir"] == 2.5
->>>>>>> bf3ce993
 
 if __name__ == "__main__":
     pytest.main(["-v", __file__])